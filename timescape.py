# -*- coding: utf-8 -*-
"""
Created on Wed Feb 21 14:29:50 2024

@author: zgl12 + cha227 
"""


import numpy as np
from math import exp, floor, log, pi, sqrt
from scipy import integrate,optimize
import matplotlib.pyplot as plt
from scipy.optimize import fsolve, root_scalar

from astropy import units as u
import astropy.constants as const

############################################################################################################
# Unit Conversions and Constants

_H0units_to_invs = (u.km / (u.s * u.Mpc)).to(1.0 / u.s)
_sec_to_Gyr = u.s.to(u.Gyr)
# const in critical density in cgs units (g cm^-3)
_critdens_const = (3 / (8 * pi * const.G)).cgs.value
# angle conversions
_radian_in_arcsec = (1 * u.rad).to(u.arcsec)
_radian_in_arcmin = (1 * u.rad).to(u.arcmin)
# Radiation parameter over c^2 in cgs (g cm^-3 K^-4)
_a_B_c2 = (4 * const.sigma_sb / const.c**3).cgs.value
# Boltzmann constant in eV / K
_kB_evK = const.k_B.to(u.eV / u.K)


############################################################################################################

class timescape:
    def __init__(self, fv0 = 0.695, H0 = 61.7, H0_type = 'dressed'):
        '''
        Parameters
        ----------
        fv0 : Float
            Void Fraction at present time.
        
        H0 : Float
            Dressed Hubble Parameter at present time.
        '''

        #Void Fraction at Present Time
        self.fv0 = fv0 

        if H0_type.lower() == 'bare':
            self.H0_bare = H0
            self.H0_dressed = (4*self.fv0**2 + self.fv0 + 4) * self.H0_bare / (2 * (2 + self.fv0))
        elif H0_type.lower() == 'dressed':
            self.H0_dressed = H0
            self.H0_bare = (2 * (2 + self.fv0) * self.H0_dressed) / (4*self.fv0**2 + self.fv0 + 4)
        else:
            raise ValueError("H0_type must be either 'bare' or 'dressed'")
        

        #Present Bare Density Parameters
        self.Om0_bare = self.Om_bare(0)
        self.Ok0_bare = self.Ok_bare(0)
        self.OQ0_bare = self.OQ_bare(0)

        #Present Dressed Density Parameters
        self.Om0_dressed = self.Om0_bare * self._lapse_function(0)**3
        self.Ok0_dressed = self.Ok0_bare * self._lapse_function(0)**3
        self.OQ0_dressed = self.OQ0_bare * self._lapse_function(0)**3
        


        self.b = self.b() # b parameter
        self.t0 = (2.0 /3) + (self.fv0 / 3.0)
        

    #Present Void Fraction in terms of Dressed Matter Density
    def dressed_matter_to_void_fraction(self):
        self.fv0 = 0.5 * ( np.sqrt(9-8*self.Om0_dressed) - 1 )

    def z1(self, t):
        '''
        Parameters
        ----------
        t : Time in billion years.

        Returns
        -------
        Float
            The cosmological redshift function for the time. 
        '''
        fv = self.fv(t)
<<<<<<< HEAD
        return (2+fv)*fv**(1/3) / ( 3*t* self.Hbar0*self.fv0**(1/3) ) # Eq. 38 Average observational quantities in the timescape cosmology
    
    def Om_bare(self, z):
        return 4* (1 - self.fv(self.tex(z))) / (2 + self.fv(self.tex(z)))**2 # Eq. B3 Average observational quantities in the timescape cosmology

    def Ok_bare(self, z):
        return 9 * self.fv(self.tex(z)) / (2 + self.fv(self.tex(z)))**2 # Eq. B4 Average observational quantities in the timescape cosmology
    
    def OQ_bare(self, z):
        return -self.fv(self.tex(z)) * (1 - self.fv(self.tex(z)))  / (2 + self.fv(self.tex(z)))**2 # Eq. B5 Average observational quantities in the timescape cosmology
    
    def Om_dressed(self, z):
        return self.Om_bare(z) * self._lapse_function(z)**3
    
    def Ok_dressed(self, z):
        return self.Ok_bare(z) * self._lapse_function(z)**3

    def OQ_dressed(self, z):
        return self.OQ_bare(z) * self._lapse_function(z)**3

    def _lapse_function(self, z):
        return 0.5*(2 + self.fv(self.tex(z))) # Eq. B7 Average observational quantities in the timescape cosmology
=======
        return (2+fv)*fv**(1/3) / ( 3*t* self.H0_bare*self.fv0**(1/3) ) # Eq. 38 Average observational quantities in the timescape cosmology
>>>>>>> 5662339c

    # Define the texer function
    def tex(self, z):
        '''
        Parameters
        ----------
        z : redshift

        Returns
        -------
        Float
            Time 
        '''
        # Define the function to find the root
        def func(t):
            return self.z1(t) - z - 1
        #   Use root_scalar to find the root
        result = root_scalar(func, bracket=[0.0001, 1])  # Adjust the bracket if needed
        return result.root
    
    def yin(self,yy):
        yin = ((2 * yy) + (self.b / 6) * (np.log(((yy + self.b) ** 2) / ((yy ** 2) + (self.b ** 2) - yy * self.b)))
            + ((self.b / (3 ** 0.5)) * np.arctan((2 * yy - self.b) / ((3 ** 0.5) * self.b))))
        return yin
    

    def fv(self, t):
        '''
        Parameters
        ----------
        t : time in billion years.

        Returns
        -------
        Float
            Tracker soln as function of time.
        '''
        
        x = 3 * self.fv0 * t * self.H0_bare
        return x /(x + (1.-self.fv0)*(2.+self.fv0)) # Eq. B2 Average observational quantities in the timescape cosmology

    def H_bare(self, z):
        '''
        Parameters
        ----------
        z : redshift

        Returns
        -------
        Float
            Bare Hubble Parameter.
        '''
        
        t = self.tex(z) # Time
        return ( 2 + self.fv(t) ) / ( 3*t ) # Eq. B6 Average observational quantities in the timescape cosmology
    
    def b(self):
        '''
        Returns
        -------
        Float
            b parameter.
            Eq.39 Average observational quantities in the timescape cosmology
        '''
        return (2. * (1. - self.fv0)*(2. + self.fv0)) / (9. * self.fv0 * self.H0_bare) 
    
    def F(self, z):
        '''
        Parameters
        ----------
        z : redshift

        Returns
        -------
        Float
            F function 
            Eqn.41 Average observational quantities in the timescape cosmology
        '''
        t = self.tex(z)
        term1 = 2.*t**(1/3.)
        term2 = (self.b**(1/3.) /6.)*np.log( (t**(1/3.) + self.b**(1/3.))**2 / (-self.b**(1/3.)*t**(1/3.) + self.b**(2/3.) + t**(2/3.)) )
        term3 = (self.b**(1/3.)/np.sqrt(3)) * np.arctan( (2*t**(1/3.) - self.b**(1/3.)) / (np.sqrt(3) * self.b**(1/3.)) )
        return term1 + term2 + term3

    def angular_diameter_distance(self, z, z_2=0): #arrange these distacnes so users can call either
        '''
        Parameters
        ----------
        z : Array of floats
            Redshift.

        Returns
        -------
        Float
            Angular Diameter Distance.
        '''
        t = self.tex(z)
        distance = const.c.to('km/s').value * t**(2/3.) * (self.F(z_2) - self.F(z)) 
        
        return distance * u.Mpc
    
    def angular_diameter_distance_z1z2(self, z_1, z_2):
        '''
        Parameters
        ----------
        z_1: redshift of lens
        z_2: redshift of source

        Returns
        -------
        Float
            Angular Diameter Distance between z_1 and z_2.
        '''
        
        return self.angular_diameter_distance(z_1, z_2)
    
    def transverse_comoving_distance(self, z):
        '''
        Parameters
        ----------
        z : Array of floats
            Redshift.

        Returns
        -------
        Transverse Comoving Distance: Float
            Angular Diameter Distance between z1 and z2.
        '''
        
        return self.angular_diameter_distance(z) * (1+z)
    
    def luminosity_distance(self, z):
        '''
        Parameters
        ----------
        z : Array of floats
            Redshift.

        Returns
        -------
        Luminosity Distance: Float
            Luminosity Distance.
        '''
        
        return self.angular_diameter_distance(z) * (1+z)**2


   
        
    


if __name__ == '__main__':
    H0 = 61.7 # dressed H0 value
    fv0 = 0.73 # Void Fraction at present time
    ts = timescape(fv0=fv0, H0=H0) # Initialise TS class
    

    print("test distance = ", ts.angular_diameter_distance(0.5))

 
   
####Check which H parameter is found from CMB data and whether it is dressed or bare Hubble parameter
####Might need to redo code to take bare parameter as input and then calculate dressed parameter<|MERGE_RESOLUTION|>--- conflicted
+++ resolved
@@ -1,282 +1,279 @@
-# -*- coding: utf-8 -*-
-"""
-Created on Wed Feb 21 14:29:50 2024
-
-@author: zgl12 + cha227 
-"""
-
-
-import numpy as np
-from math import exp, floor, log, pi, sqrt
-from scipy import integrate,optimize
-import matplotlib.pyplot as plt
-from scipy.optimize import fsolve, root_scalar
-
-from astropy import units as u
-import astropy.constants as const
-
-############################################################################################################
-# Unit Conversions and Constants
-
-_H0units_to_invs = (u.km / (u.s * u.Mpc)).to(1.0 / u.s)
-_sec_to_Gyr = u.s.to(u.Gyr)
-# const in critical density in cgs units (g cm^-3)
-_critdens_const = (3 / (8 * pi * const.G)).cgs.value
-# angle conversions
-_radian_in_arcsec = (1 * u.rad).to(u.arcsec)
-_radian_in_arcmin = (1 * u.rad).to(u.arcmin)
-# Radiation parameter over c^2 in cgs (g cm^-3 K^-4)
-_a_B_c2 = (4 * const.sigma_sb / const.c**3).cgs.value
-# Boltzmann constant in eV / K
-_kB_evK = const.k_B.to(u.eV / u.K)
-
-
-############################################################################################################
-
-class timescape:
-    def __init__(self, fv0 = 0.695, H0 = 61.7, H0_type = 'dressed'):
-        '''
-        Parameters
-        ----------
-        fv0 : Float
-            Void Fraction at present time.
-        
-        H0 : Float
-            Dressed Hubble Parameter at present time.
-        '''
-
-        #Void Fraction at Present Time
-        self.fv0 = fv0 
-
-        if H0_type.lower() == 'bare':
-            self.H0_bare = H0
-            self.H0_dressed = (4*self.fv0**2 + self.fv0 + 4) * self.H0_bare / (2 * (2 + self.fv0))
-        elif H0_type.lower() == 'dressed':
-            self.H0_dressed = H0
-            self.H0_bare = (2 * (2 + self.fv0) * self.H0_dressed) / (4*self.fv0**2 + self.fv0 + 4)
-        else:
-            raise ValueError("H0_type must be either 'bare' or 'dressed'")
-        
-
-        #Present Bare Density Parameters
-        self.Om0_bare = self.Om_bare(0)
-        self.Ok0_bare = self.Ok_bare(0)
-        self.OQ0_bare = self.OQ_bare(0)
-
-        #Present Dressed Density Parameters
-        self.Om0_dressed = self.Om0_bare * self._lapse_function(0)**3
-        self.Ok0_dressed = self.Ok0_bare * self._lapse_function(0)**3
-        self.OQ0_dressed = self.OQ0_bare * self._lapse_function(0)**3
-        
-
-
-        self.b = self.b() # b parameter
-        self.t0 = (2.0 /3) + (self.fv0 / 3.0)
-        
-
-    #Present Void Fraction in terms of Dressed Matter Density
-    def dressed_matter_to_void_fraction(self):
-        self.fv0 = 0.5 * ( np.sqrt(9-8*self.Om0_dressed) - 1 )
-
-    def z1(self, t):
-        '''
-        Parameters
-        ----------
-        t : Time in billion years.
-
-        Returns
-        -------
-        Float
-            The cosmological redshift function for the time. 
-        '''
-        fv = self.fv(t)
-<<<<<<< HEAD
-        return (2+fv)*fv**(1/3) / ( 3*t* self.Hbar0*self.fv0**(1/3) ) # Eq. 38 Average observational quantities in the timescape cosmology
-    
-    def Om_bare(self, z):
-        return 4* (1 - self.fv(self.tex(z))) / (2 + self.fv(self.tex(z)))**2 # Eq. B3 Average observational quantities in the timescape cosmology
-
-    def Ok_bare(self, z):
-        return 9 * self.fv(self.tex(z)) / (2 + self.fv(self.tex(z)))**2 # Eq. B4 Average observational quantities in the timescape cosmology
-    
-    def OQ_bare(self, z):
-        return -self.fv(self.tex(z)) * (1 - self.fv(self.tex(z)))  / (2 + self.fv(self.tex(z)))**2 # Eq. B5 Average observational quantities in the timescape cosmology
-    
-    def Om_dressed(self, z):
-        return self.Om_bare(z) * self._lapse_function(z)**3
-    
-    def Ok_dressed(self, z):
-        return self.Ok_bare(z) * self._lapse_function(z)**3
-
-    def OQ_dressed(self, z):
-        return self.OQ_bare(z) * self._lapse_function(z)**3
-
-    def _lapse_function(self, z):
-        return 0.5*(2 + self.fv(self.tex(z))) # Eq. B7 Average observational quantities in the timescape cosmology
-=======
-        return (2+fv)*fv**(1/3) / ( 3*t* self.H0_bare*self.fv0**(1/3) ) # Eq. 38 Average observational quantities in the timescape cosmology
->>>>>>> 5662339c
-
-    # Define the texer function
-    def tex(self, z):
-        '''
-        Parameters
-        ----------
-        z : redshift
-
-        Returns
-        -------
-        Float
-            Time 
-        '''
-        # Define the function to find the root
-        def func(t):
-            return self.z1(t) - z - 1
-        #   Use root_scalar to find the root
-        result = root_scalar(func, bracket=[0.0001, 1])  # Adjust the bracket if needed
-        return result.root
-    
-    def yin(self,yy):
-        yin = ((2 * yy) + (self.b / 6) * (np.log(((yy + self.b) ** 2) / ((yy ** 2) + (self.b ** 2) - yy * self.b)))
-            + ((self.b / (3 ** 0.5)) * np.arctan((2 * yy - self.b) / ((3 ** 0.5) * self.b))))
-        return yin
-    
-
-    def fv(self, t):
-        '''
-        Parameters
-        ----------
-        t : time in billion years.
-
-        Returns
-        -------
-        Float
-            Tracker soln as function of time.
-        '''
-        
-        x = 3 * self.fv0 * t * self.H0_bare
-        return x /(x + (1.-self.fv0)*(2.+self.fv0)) # Eq. B2 Average observational quantities in the timescape cosmology
-
-    def H_bare(self, z):
-        '''
-        Parameters
-        ----------
-        z : redshift
-
-        Returns
-        -------
-        Float
-            Bare Hubble Parameter.
-        '''
-        
-        t = self.tex(z) # Time
-        return ( 2 + self.fv(t) ) / ( 3*t ) # Eq. B6 Average observational quantities in the timescape cosmology
-    
-    def b(self):
-        '''
-        Returns
-        -------
-        Float
-            b parameter.
-            Eq.39 Average observational quantities in the timescape cosmology
-        '''
-        return (2. * (1. - self.fv0)*(2. + self.fv0)) / (9. * self.fv0 * self.H0_bare) 
-    
-    def F(self, z):
-        '''
-        Parameters
-        ----------
-        z : redshift
-
-        Returns
-        -------
-        Float
-            F function 
-            Eqn.41 Average observational quantities in the timescape cosmology
-        '''
-        t = self.tex(z)
-        term1 = 2.*t**(1/3.)
-        term2 = (self.b**(1/3.) /6.)*np.log( (t**(1/3.) + self.b**(1/3.))**2 / (-self.b**(1/3.)*t**(1/3.) + self.b**(2/3.) + t**(2/3.)) )
-        term3 = (self.b**(1/3.)/np.sqrt(3)) * np.arctan( (2*t**(1/3.) - self.b**(1/3.)) / (np.sqrt(3) * self.b**(1/3.)) )
-        return term1 + term2 + term3
-
-    def angular_diameter_distance(self, z, z_2=0): #arrange these distacnes so users can call either
-        '''
-        Parameters
-        ----------
-        z : Array of floats
-            Redshift.
-
-        Returns
-        -------
-        Float
-            Angular Diameter Distance.
-        '''
-        t = self.tex(z)
-        distance = const.c.to('km/s').value * t**(2/3.) * (self.F(z_2) - self.F(z)) 
-        
-        return distance * u.Mpc
-    
-    def angular_diameter_distance_z1z2(self, z_1, z_2):
-        '''
-        Parameters
-        ----------
-        z_1: redshift of lens
-        z_2: redshift of source
-
-        Returns
-        -------
-        Float
-            Angular Diameter Distance between z_1 and z_2.
-        '''
-        
-        return self.angular_diameter_distance(z_1, z_2)
-    
-    def transverse_comoving_distance(self, z):
-        '''
-        Parameters
-        ----------
-        z : Array of floats
-            Redshift.
-
-        Returns
-        -------
-        Transverse Comoving Distance: Float
-            Angular Diameter Distance between z1 and z2.
-        '''
-        
-        return self.angular_diameter_distance(z) * (1+z)
-    
-    def luminosity_distance(self, z):
-        '''
-        Parameters
-        ----------
-        z : Array of floats
-            Redshift.
-
-        Returns
-        -------
-        Luminosity Distance: Float
-            Luminosity Distance.
-        '''
-        
-        return self.angular_diameter_distance(z) * (1+z)**2
-
-
-   
-        
-    
-
-
-if __name__ == '__main__':
-    H0 = 61.7 # dressed H0 value
-    fv0 = 0.73 # Void Fraction at present time
-    ts = timescape(fv0=fv0, H0=H0) # Initialise TS class
-    
-
-    print("test distance = ", ts.angular_diameter_distance(0.5))
-
- 
-   
-####Check which H parameter is found from CMB data and whether it is dressed or bare Hubble parameter
+# -*- coding: utf-8 -*-
+"""
+Created on Wed Feb 21 14:29:50 2024
+
+@author: zgl12 + cha227 
+"""
+
+
+import numpy as np
+from math import exp, floor, log, pi, sqrt
+from scipy import integrate,optimize
+import matplotlib.pyplot as plt
+from scipy.optimize import fsolve, root_scalar
+
+from astropy import units as u
+import astropy.constants as const
+
+############################################################################################################
+# Unit Conversions and Constants
+
+_H0units_to_invs = (u.km / (u.s * u.Mpc)).to(1.0 / u.s)
+_sec_to_Gyr = u.s.to(u.Gyr)
+# const in critical density in cgs units (g cm^-3)
+_critdens_const = (3 / (8 * pi * const.G)).cgs.value
+# angle conversions
+_radian_in_arcsec = (1 * u.rad).to(u.arcsec)
+_radian_in_arcmin = (1 * u.rad).to(u.arcmin)
+# Radiation parameter over c^2 in cgs (g cm^-3 K^-4)
+_a_B_c2 = (4 * const.sigma_sb / const.c**3).cgs.value
+# Boltzmann constant in eV / K
+_kB_evK = const.k_B.to(u.eV / u.K)
+
+
+############################################################################################################
+
+class timescape:
+    def __init__(self, fv0 = 0.695, H0 = 61.7, H0_type = 'dressed'):
+        '''
+        Parameters
+        ----------
+        fv0 : Float
+            Void Fraction at present time.
+        
+        H0 : Float
+            Dressed Hubble Parameter at present time.
+        '''
+
+        #Void Fraction at Present Time
+        self.fv0 = fv0 
+
+        if H0_type.lower() == 'bare':
+            self.H0_bare = H0
+            self.H0_dressed = (4*self.fv0**2 + self.fv0 + 4) * self.H0_bare / (2 * (2 + self.fv0))
+        elif H0_type.lower() == 'dressed':
+            self.H0_dressed = H0
+            self.H0_bare = (2 * (2 + self.fv0) * self.H0_dressed) / (4*self.fv0**2 + self.fv0 + 4)
+        else:
+            raise ValueError("H0_type must be either 'bare' or 'dressed'")
+        
+
+        #Present Bare Density Parameters
+        self.Om0_bare = self.Om_bare(0)
+        self.Ok0_bare = self.Ok_bare(0)
+        self.OQ0_bare = self.OQ_bare(0)
+
+        #Present Dressed Density Parameters
+        self.Om0_dressed = self.Om0_bare * self._lapse_function(0)**3
+        self.Ok0_dressed = self.Ok0_bare * self._lapse_function(0)**3
+        self.OQ0_dressed = self.OQ0_bare * self._lapse_function(0)**3
+        
+
+
+        self.b = self.b() # b parameter
+        self.t0 = (2.0 /3) + (self.fv0 / 3.0)
+        
+
+    #Present Void Fraction in terms of Dressed Matter Density
+    def dressed_matter_to_void_fraction(self):
+        self.fv0 = 0.5 * ( np.sqrt(9-8*self.Om0_dressed) - 1 )
+
+    def Om_bare(self, z):
+        return 4* (1 - self.fv(self.tex(z))) / (2 + self.fv(self.tex(z)))**2 # Eq. B3 Average observational quantities in the timescape cosmology
+
+    def Ok_bare(self, z):
+        return 9 * self.fv(self.tex(z)) / (2 + self.fv(self.tex(z)))**2 # Eq. B4 Average observational quantities in the timescape cosmology
+    
+    def OQ_bare(self, z):
+        return -self.fv(self.tex(z)) * (1 - self.fv(self.tex(z)))  / (2 + self.fv(self.tex(z)))**2 # Eq. B5 Average observational quantities in the timescape cosmology
+    
+    def Om_dressed(self, z):
+        return self.Om_bare(z) * self._lapse_function(z)**3
+    
+    def Ok_dressed(self, z):
+        return self.Ok_bare(z) * self._lapse_function(z)**3
+
+    def OQ_dressed(self, z):
+        return self.OQ_bare(z) * self._lapse_function(z)**3
+
+    def _lapse_function(self, z):
+        return 0.5*(2 + self.fv(self.tex(z))) # Eq. B7 Average observational quantities in the timescape cosmology
+
+      
+    def z1(self, t):
+      '''
+      Parameters
+      ----------
+      t : Time in billion years.
+
+      Returns
+      -------
+      Float
+          The cosmological redshift function for the time. 
+      '''
+      fv = self.fv(t)
+      return (2+fv)*fv**(1/3) / ( 3*t* self.H0_bare*self.fv0**(1/3) ) # Eq. 38 Average observational quantities in the timescape cosmology
+
+    # Define the texer function
+    def tex(self, z):
+        '''
+        Parameters
+        ----------
+        z : redshift
+
+        Returns
+        -------
+        Float
+            Time 
+        '''
+        # Define the function to find the root
+        def func(t):
+            return self.z1(t) - z - 1
+        #   Use root_scalar to find the root
+        result = root_scalar(func, bracket=[0.0001, 1])  # Adjust the bracket if needed
+        return result.root
+    
+    def yin(self,yy):
+        yin = ((2 * yy) + (self.b / 6) * (np.log(((yy + self.b) ** 2) / ((yy ** 2) + (self.b ** 2) - yy * self.b)))
+            + ((self.b / (3 ** 0.5)) * np.arctan((2 * yy - self.b) / ((3 ** 0.5) * self.b))))
+        return yin
+    
+
+    def fv(self, t):
+        '''
+        Parameters
+        ----------
+        t : time in billion years.
+
+        Returns
+        -------
+        Float
+            Tracker soln as function of time.
+        '''
+        
+        x = 3 * self.fv0 * t * self.H0_bare
+        return x /(x + (1.-self.fv0)*(2.+self.fv0)) # Eq. B2 Average observational quantities in the timescape cosmology
+
+    def H_bare(self, z):
+        '''
+        Parameters
+        ----------
+        z : redshift
+
+        Returns
+        -------
+        Float
+            Bare Hubble Parameter.
+        '''
+        
+        t = self.tex(z) # Time
+        return ( 2 + self.fv(t) ) / ( 3*t ) # Eq. B6 Average observational quantities in the timescape cosmology
+    
+    def b(self):
+        '''
+        Returns
+        -------
+        Float
+            b parameter.
+            Eq.39 Average observational quantities in the timescape cosmology
+        '''
+        return (2. * (1. - self.fv0)*(2. + self.fv0)) / (9. * self.fv0 * self.H0_bare) 
+    
+    def F(self, z):
+        '''
+        Parameters
+        ----------
+        z : redshift
+
+        Returns
+        -------
+        Float
+            F function 
+            Eqn.41 Average observational quantities in the timescape cosmology
+        '''
+        t = self.tex(z)
+        term1 = 2.*t**(1/3.)
+        term2 = (self.b**(1/3.) /6.)*np.log( (t**(1/3.) + self.b**(1/3.))**2 / (-self.b**(1/3.)*t**(1/3.) + self.b**(2/3.) + t**(2/3.)) )
+        term3 = (self.b**(1/3.)/np.sqrt(3)) * np.arctan( (2*t**(1/3.) - self.b**(1/3.)) / (np.sqrt(3) * self.b**(1/3.)) )
+        return term1 + term2 + term3
+
+    def angular_diameter_distance(self, z, z_2=0): #arrange these distacnes so users can call either
+        '''
+        Parameters
+        ----------
+        z : Array of floats
+            Redshift.
+
+        Returns
+        -------
+        Float
+            Angular Diameter Distance.
+        '''
+        t = self.tex(z)
+        distance = const.c.to('km/s').value * t**(2/3.) * (self.F(z_2) - self.F(z)) 
+        
+        return distance * u.Mpc
+    
+    def angular_diameter_distance_z1z2(self, z_1, z_2):
+        '''
+        Parameters
+        ----------
+        z_1: redshift of lens
+        z_2: redshift of source
+
+        Returns
+        -------
+        Float
+            Angular Diameter Distance between z_1 and z_2.
+        '''
+        
+        return self.angular_diameter_distance(z_1, z_2)
+    
+    def transverse_comoving_distance(self, z):
+        '''
+        Parameters
+        ----------
+        z : Array of floats
+            Redshift.
+
+        Returns
+        -------
+        Transverse Comoving Distance: Float
+            Angular Diameter Distance between z1 and z2.
+        '''
+        
+        return self.angular_diameter_distance(z) * (1+z)
+    
+    def luminosity_distance(self, z):
+        '''
+        Parameters
+        ----------
+        z : Array of floats
+            Redshift.
+
+        Returns
+        -------
+        Luminosity Distance: Float
+            Luminosity Distance.
+        '''
+        
+        return self.angular_diameter_distance(z) * (1+z)**2
+
+
+   
+        
+    
+
+
+if __name__ == '__main__':
+    H0 = 61.7 # dressed H0 value
+    fv0 = 0.73 # Void Fraction at present time
+    ts = timescape(fv0=fv0, H0=H0) # Initialise TS class
+    
+
+    print("test distance = ", ts.angular_diameter_distance(0.5))
+
+ 
+   
+####Check which H parameter is found from CMB data and whether it is dressed or bare Hubble parameter
 ####Might need to redo code to take bare parameter as input and then calculate dressed parameter